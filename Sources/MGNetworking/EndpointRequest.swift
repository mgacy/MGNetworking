//
//  EndpointRequest.swift
//  
//
//  Created by Mathew Gacy on 7/23/21.
//

import Foundation

// MARK: - Server
/// Representation of the environment-dependent components shared by all requests to a given API.
public struct Server {

    /// The scheme of URLs identifying resources on a server.
    public enum Scheme: Equatable, RawRepresentable {
        case https
        case http
        case custom(String)

        public init?(rawValue: String) {
            switch rawValue {
            case Raw.http.rawValue:
                self = .http
            case Raw.https.rawValue:
                self = .https
            default:
                self = .custom(rawValue)
            }
        }

        /// The corresponding value of the raw type.
        public var rawValue: String {
            switch self {
            case .http:
                return Raw.http.rawValue
            case .https:
                return Raw.https.rawValue
            case .custom(let rawValue):
                return rawValue
            }
        }

        // swiftlint:disable:next nesting type_name
        private enum Raw: String, Equatable {
            case http = "http"
            case https = "https"
        }
    }

    /// The scheme subcomponent of an eventual `URLRequest`'s `URL`.
    public let scheme: Scheme

    /// The host subcomponent of an eventual `URLRequest`'s `URL`.
    public let host: String

    /// The base `URL` string shared by all requests to a given API.
    public var baseURLString: String {
        scheme.rawValue + "://" + host
    }

    /// Creates a server with the specified scheme and host.
    /// - Parameters:
    ///   - scheme: The scheme subcomponent of resources.
    ///   - host: The host subcomponent of resources.
    public init(scheme: Scheme = .https, host: String) {
        self.scheme = scheme
        self.host = host
    }
}

// MARK: - Endpoint

/// A representation of a single `Server` resource.
public struct Endpoint<Response>: Equatable {
    /// The HTTP request method.
    public let method: HTTPMethod
    /// The path component of the endpoint's URL.
    public let path: String
<<<<<<< HEAD
    /// The URL query parameters of the endpoint's URL.
    public let parameters: [URLQueryItem]?
=======
    public var parameters: [URLQueryItem]?
>>>>>>> 4e8af644

    /// Creates an endpoint using the specified method, path, and parameters.
    /// - Parameters:
    ///   - method: The HTTP request method.
    ///   - path: The request path.
    ///   - parameters: The request URL query parameters.
    public init(
        method: HTTPMethod = .get,
        path: String,
        parameters: [URLQueryItem]? = nil
    ) {
        self.method = method
        self.path = path
        self.parameters = parameters
    }

    /// Creates an endpoint using the specified method, path, and parameters.
    /// - Parameters:
    ///   - method: The HTTP request method.
    ///   - path: The request path.
    ///   - parameters: The request URL query parameters.
    public init<T: Parameter>(
        method: HTTPMethod = .get,
        path: String,
        parameters: [T]
    ) {
        let parameters = parameters.map { URLQueryItem($0) }
        self.init(method: method, path: path, parameters: parameters)
    }
}

extension Endpoint: CustomStringConvertible {
    /// A textual description of the endpoint.
    public var description: String {
        "\(method) \(path) \(parameters != nil ? String(describing: parameters!) : "")"
    }
}

// MARK: - EndpointRequest

/// A representation of a network request for an `Endpoint` of a `Server`.
public struct EndpointRequest<Response>: RequestProtocol {
    /// The request server.
    public let server: Server
<<<<<<< HEAD
    /// The HTTP header fields of the request.
    public let headers: [HeaderField]?
    /// The request endpoint.
    public let endpoint: Endpoint<Response>
    /// The data sent as the message body of a request, such as for an HTTP POST request.
=======
    public var headers: [HeaderField]?
    public var endpoint: Endpoint<Response>
>>>>>>> 4e8af644
    public let body: Data?
    /// A closure converting the response into `Response`.
    public let decode: (Data) throws -> Response

    var url: URL? {
        var components = URLComponents()
        components.scheme = server.scheme.rawValue
        components.host = server.host
        components.path = endpoint.path
        if let parameters = endpoint.parameters {
            components.queryItems = parameters
        }
        return components.url
    }

    /// Returns a URL request
    /// - Returns: The request.
    public func asURLRequest() throws -> URLRequest {
        guard let url = url else {
            throw NetworkClientError.malformedRequest
        }

        var urlRequest = URLRequest(url: url)

        urlRequest.httpMethod = endpoint.method.rawValue

        if let headers = headers, !headers.isEmpty {
            urlRequest.setHeaders(headers)
        }

        // body *needs* to be the last property that we set, because of this bug: https://bugs.swift.org/browse/SR-6687
        urlRequest.httpBody = body

        return urlRequest
    }
}

// MARK: - CustomStringConvertible
extension EndpointRequest: CustomStringConvertible {
    /// A textual description of the endpoint request.
    public var description: String {
        let bodyDescription = body != nil ? (String(data: body!, encoding: .utf8) ?? "") : ""
        return "\(endpoint.method) \(url?.absoluteString ?? "INVALID URL") \(bodyDescription)"
    }
}

// MARK: - Initializers
public extension EndpointRequest where Response: Swift.Decodable {
    /// Creates a new endpoint request.
    /// - Parameters:
    ///   - server: The request server.
    ///   - headers: The request header fields.
    ///   - endpoint: The request endpoint.
    ///   - body: The data sent as the request body.
    ///   - decoder: The decoder used to parse the response data into a `Response`.
    init(
        server: Server,
        headers: [HeaderField]? = nil,
        endpoint: Endpoint<Response>,
        body: Data? = nil,
        decoder: JSONDecoder = JSONDecoder()
    ) {
        self.init(
            server: server,
            headers: headers,
            endpoint: endpoint,
            body: body
        ) {
            try decoder.decode(Response.self, from: $0)
        }
    }
}

public extension EndpointRequest where Response: Swift.Codable {
    /// Creates a new endpoint request.
    /// - Parameters:
    ///   - server: The request server.
    ///   - headers: The request header fields.
    ///   - endpoint: The request endpoint.
    ///   - model: The model to be encoded as the request body.
    ///   - encoder: The encoder used to create a JSON-encoded representation of the `model`.
    ///   - decoder: The decoder used to parse the response data into a `Response`.
    init(
        server: Server,
        headers: [HeaderField]? = nil,
        endpoint: Endpoint<Response>,
        model: Response,
        encoder: JSONEncoder = JSONEncoder(),
        decoder: JSONDecoder = JSONDecoder()
    ) throws {
        let body = try encoder.encode(model)
        self.init(server: server, headers: headers, endpoint: endpoint, body: body, decoder: decoder)
    }
}

public extension EndpointRequest where Response == Void {
    /// Creates a new endpoint request.
    /// - Parameters:
    ///   - server: The request server.
    ///   - headers: The request header fields.
    ///   - endpoint: The request endpoint.
    ///   - body: The data sent as the request body.
    init(
        server: Server,
        headers: [HeaderField]? = nil,
        endpoint: Endpoint<Response>,
        body: Data? = nil
    ) {
        self.init(
            server: server,
            headers: headers,
            endpoint: endpoint,
            body: body,
            decode: { _ in () }
        )
    }
}<|MERGE_RESOLUTION|>--- conflicted
+++ resolved
@@ -76,12 +76,8 @@
     public let method: HTTPMethod
     /// The path component of the endpoint's URL.
     public let path: String
-<<<<<<< HEAD
     /// The URL query parameters of the endpoint's URL.
-    public let parameters: [URLQueryItem]?
-=======
     public var parameters: [URLQueryItem]?
->>>>>>> 4e8af644
 
     /// Creates an endpoint using the specified method, path, and parameters.
     /// - Parameters:
@@ -126,16 +122,11 @@
 public struct EndpointRequest<Response>: RequestProtocol {
     /// The request server.
     public let server: Server
-<<<<<<< HEAD
     /// The HTTP header fields of the request.
-    public let headers: [HeaderField]?
+    public var headers: [HeaderField]?
     /// The request endpoint.
-    public let endpoint: Endpoint<Response>
+    public var endpoint: Endpoint<Response>
     /// The data sent as the message body of a request, such as for an HTTP POST request.
-=======
-    public var headers: [HeaderField]?
-    public var endpoint: Endpoint<Response>
->>>>>>> 4e8af644
     public let body: Data?
     /// A closure converting the response into `Response`.
     public let decode: (Data) throws -> Response
